--- conflicted
+++ resolved
@@ -323,11 +323,7 @@
 
 ```{r}
 
-<<<<<<< HEAD
-pubdata_dfs <- read.csv(here::here("data/PS_2024_metadata.csv")) 
-=======
-pubdata_dfs <- read.csv("data/PS_2024_metadata_backup.csv") 
->>>>>>> 151faa60
+pubdata_dfs <- read.csv("data/PS_2024_metadata.csv") 
 bib <- pubdata_dfs
 
 download_dir = here::here("downloads") # you want to change this to the path where you want to parent folder of the journal folders with the files to be downloaded to. Make sure to have a trailing slash (because I am currently to lazy to deal with R's file handling)
